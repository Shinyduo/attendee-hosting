--- conflicted
+++ resolved
@@ -472,7 +472,6 @@
                 print("Auto-leaving meeting because there was no media message for 30 seconds")
                 self.leave()
                 return
-<<<<<<< HEAD
 
     def send_raw_audio(self, bytes, sample_rate):
         audio_data = np.frombuffer(bytes, dtype=np.int16)
@@ -480,9 +479,4 @@
         # Play the audio through the audio handler
         self.driver.execute_script("""
             playAudio(arguments[0], arguments[1]);
-        """, audio_data.tolist(), sample_rate)
-=======
-                
-    def send_raw_audio(self, bytes, sample_rate):
-        print("send_raw_audio not supported in google meet bots")
->>>>>>> bc5957e9
+        """, audio_data.tolist(), sample_rate)