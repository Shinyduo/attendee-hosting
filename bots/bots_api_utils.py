import json
import logging
import os
from enum import Enum

import redis
from django.core.exceptions import ValidationError
from django.db import IntegrityError, transaction
from django.urls import reverse

from .models import (
    Bot,
    BotChatMessageRequest,
    BotEventManager,
    BotEventTypes,
    BotMediaRequest,
    BotMediaRequestMediaTypes,
    BotStates,
    CalendarEvent,
    Credentials,
    MediaBlob,
    MeetingTypes,
    Project,
    Recording,
    TranscriptionTypes,
    WebhookSecret,
    WebhookSubscription,
    WebhookTriggerTypes,
)
from .serializers import (
    CreateBotSerializer,
    PatchBotSerializer,
)
from .utils import meeting_type_from_url, transcription_provider_from_bot_creation_data

logger = logging.getLogger(__name__)


def send_sync_command(bot, command="sync"):
    redis_url = os.getenv("REDIS_URL") + ("?ssl_cert_reqs=none" if os.getenv("DISABLE_REDIS_SSL") else "")
    redis_client = redis.from_url(redis_url)
    channel = f"bot_{bot.id}"
    message = {"command": command}
    redis_client.publish(channel, json.dumps(message))


def create_bot_chat_message_request(bot, chat_message_data):
    """
    Creates a BotChatMessageRequest for the given bot with the provided data.

    Args:
        bot: The Bot instance
        chat_message_data: Validated data containing to_user_uuid, to, and message

    Returns:
        BotChatMessageRequest: The created chat message request
    """
    try:
        bot_chat_message_request = BotChatMessageRequest.objects.create(
            bot=bot,
            to_user_uuid=chat_message_data.get("to_user_uuid"),
            to=chat_message_data["to"],
            message=chat_message_data["message"],
        )
    except Exception as e:
        error_message_first_line = str(e).split("\n")[0]
        logging.error(f"Error creating bot chat message request: {error_message_first_line}")
        raise ValidationError(f"Error creating the bot chat message request: {error_message_first_line}.")

    return bot_chat_message_request


def create_bot_media_request_for_image(bot, image):
    content_type = image["type"]
    image_data = image["decoded_data"]
    try:
        # Create or get existing MediaBlob
        media_blob = MediaBlob.get_or_create_from_blob(project=bot.project, blob=image_data, content_type=content_type)
    except Exception as e:
        error_message_first_line = str(e).split("\n")[0]
        logging.error(f"Error creating image blob: {error_message_first_line} (content_type={content_type})")
        raise ValidationError(f"Error creating the image blob: {error_message_first_line}.")

    # Create BotMediaRequest
    BotMediaRequest.objects.create(
        bot=bot,
        media_blob=media_blob,
        media_type=BotMediaRequestMediaTypes.IMAGE,
    )


def validate_meeting_url_and_credentials(meeting_url, project):
    """
    Validates meeting URL format and required credentials.
    Returns error message if validation fails, None if validation succeeds.
    """

    if meeting_type_from_url(meeting_url) == MeetingTypes.ZOOM:
        zoom_credentials = project.credentials.filter(credential_type=Credentials.CredentialTypes.ZOOM_OAUTH).first()
        if not zoom_credentials:
            relative_url = reverse("bots:project-credentials", kwargs={"object_id": project.object_id})
            settings_url = f"https://{os.getenv('SITE_DOMAIN', 'app.attendee.dev')}{relative_url}"
            return {"error": f"Zoom App credentials are required to create a Zoom bot. Please add Zoom credentials at {settings_url}"}

    return None


<<<<<<< HEAD
# Returns a tuple of (calendar_event, error)
# Side effect: sets the meeting_url and join_at in the data dictionary if the calendar event is found
def initialize_bot_creation_data_from_calendar_event(data, project):
    calendar_event = None
    if data.get("calendar_event_id"):
        try:
            calendar_event = CalendarEvent.objects.get(object_id=data["calendar_event_id"], calendar__project=project)
        except CalendarEvent.DoesNotExist:
            return None, {"error": f"Calendar event with id {data['calendar_event_id']} does not exist in this project."}

        if data.get("meeting_url"):
            return None, {"error": "meeting_url should not be provided when calendar_event_id is specified. The meeting URL will be taken from the calendar event."}
        data["meeting_url"] = calendar_event.meeting_url

        if data.get("join_at"):
            return None, {"error": "join_at should not be provided when calendar_event_id is specified. The join time will be taken from the calendar event."}
        data["join_at"] = calendar_event.start_time

    return calendar_event, None
=======
def validate_external_media_storage_settings(external_media_storage_settings, project):
    if not external_media_storage_settings:
        return None

    if not project.credentials.filter(credential_type=Credentials.CredentialTypes.EXTERNAL_MEDIA_STORAGE).exists():
        relative_url = reverse("bots:project-credentials", kwargs={"object_id": project.object_id})
        settings_url = f"https://{os.getenv('SITE_DOMAIN', 'app.attendee.dev')}{relative_url}"
        return {"error": f"External media storage credentials are required to upload recordings to an external storage bucket. Please add external media storage credentials at {settings_url}."}

    return None
>>>>>>> 999f1823


class BotCreationSource(str, Enum):
    API = "api"
    DASHBOARD = "dashboard"
    SCHEDULER = "scheduler"


def create_bot(data: dict, source: BotCreationSource, project: Project) -> tuple[Bot | None, dict | None]:
    # Given them a small grace period before we start rejecting requests
    if project.organization.out_of_credits():
        logger.error(f"Organization {project.organization.id} has insufficient credits. Please add credits in the Account -> Billing page.")
        return None, {"error": "Organization has run out of credits. Please add more credits in the Account -> Billing page."}

    # Do some initialization of the data if the calendar event id was provided
    calendar_event, error = initialize_bot_creation_data_from_calendar_event(data, project)
    if error:
        return None, error

    serializer = CreateBotSerializer(data=data)
    if not serializer.is_valid():
        return None, serializer.errors

    # Access the bot through the api key
    meeting_url = serializer.validated_data["meeting_url"]

    error = validate_meeting_url_and_credentials(meeting_url, project)
    if error:
        return None, error

    bot_name = serializer.validated_data["bot_name"]
    transcription_settings = serializer.validated_data["transcription_settings"]
    rtmp_settings = serializer.validated_data["rtmp_settings"]
    recording_settings = serializer.validated_data["recording_settings"]
    debug_settings = serializer.validated_data["debug_settings"]
    automatic_leave_settings = serializer.validated_data["automatic_leave_settings"]
    teams_settings = serializer.validated_data["teams_settings"]
    zoom_settings = serializer.validated_data["zoom_settings"]
    bot_image = serializer.validated_data["bot_image"]
    bot_chat_message = serializer.validated_data["bot_chat_message"]
    metadata = serializer.validated_data["metadata"]
    websocket_settings = serializer.validated_data["websocket_settings"]
    join_at = serializer.validated_data["join_at"]
    deduplication_key = serializer.validated_data["deduplication_key"]
    webhook_subscriptions = serializer.validated_data["webhooks"]
    callback_settings = serializer.validated_data["callback_settings"]
    external_media_storage_settings = serializer.validated_data["external_media_storage_settings"]
    initial_state = BotStates.SCHEDULED if join_at else BotStates.READY

    error = validate_external_media_storage_settings(external_media_storage_settings, project)
    if error:
        return None, error

    settings = {
        "transcription_settings": transcription_settings,
        "rtmp_settings": rtmp_settings,
        "recording_settings": recording_settings,
        "debug_settings": debug_settings,
        "automatic_leave_settings": automatic_leave_settings,
        "teams_settings": teams_settings,
        "zoom_settings": zoom_settings,
        "websocket_settings": websocket_settings,
        "callback_settings": callback_settings,
        "external_media_storage_settings": external_media_storage_settings,
    }

    try:
        with transaction.atomic():
            bot = Bot.objects.create(
                project=project,
                meeting_url=meeting_url,
                name=bot_name,
                settings=settings,
                metadata=metadata,
                join_at=join_at,
                deduplication_key=deduplication_key,
                state=initial_state,
                calendar_event=calendar_event,
            )

            Recording.objects.create(
                bot=bot,
                recording_type=bot.recording_type(),
                transcription_type=TranscriptionTypes.NON_REALTIME,
                transcription_provider=transcription_provider_from_bot_creation_data(serializer.validated_data),
                is_default_recording=True,
            )

            if bot_image:
                create_bot_media_request_for_image(bot, bot_image)

            if bot_chat_message:
                create_bot_chat_message_request(bot, bot_chat_message)

            # Create bot-level webhook subscriptions if provided
            if webhook_subscriptions:
                create_webhook_subscriptions(webhook_subscriptions, project, bot)

            if bot.state == BotStates.READY:
                # Try to transition the state from READY to JOINING
                BotEventManager.create_event(bot=bot, event_type=BotEventTypes.JOIN_REQUESTED, event_metadata={"source": source})

            return bot, None

    except ValidationError as e:
        logger.error(f"ValidationError creating bot: {e}")
        return None, {"error": e.messages[0]}
    except Exception as e:
        if isinstance(e, IntegrityError) and "unique_bot_deduplication_key" in str(e):
            logger.error(f"IntegrityError due to unique_bot_deduplication_key constraint violation creating bot: {e}")
            return None, {"error": "Deduplication key already in use. A bot in a non-terminal state with this deduplication key already exists. Please use a different deduplication key or wait for that bot to terminate."}

        logger.error(f"Error creating bot: {e}")
        return None, {"error": str(e)}


def patch_bot(bot: Bot, data: dict) -> tuple[Bot | None, dict | None]:
    """
    Updates a scheduled bot with the provided data.

    Args:
        bot: The Bot instance to update
        data: Dictionary containing the fields to update

    Returns:
        tuple: (updated_bot, error) where one is None
    """
    # Check if bot is in scheduled state
    if bot.state != BotStates.SCHEDULED:
        return None, {"error": f"Bot is in state {BotStates.state_to_api_code(bot.state)} but can only be updated when in scheduled state"}

    # Validate the request data
    serializer = PatchBotSerializer(data=data)
    if not serializer.is_valid():
        return None, serializer.errors

    validated_data = serializer.validated_data

    try:
        # Update the bot
        bot.join_at = validated_data.get("join_at", bot.join_at)
        bot.meeting_url = validated_data.get("meeting_url", bot.meeting_url)
        bot.save()

        return bot, None

    except ValidationError as e:
        logger.error(f"ValidationError patching bot: {e}")
        return None, {"error": e.messages[0]}
    except Exception as e:
        logger.error(f"Error patching bot: {e}")
        return None, {"error": str(e)}


def delete_bot(bot: Bot) -> tuple[bool, dict | None]:
    """
    Deletes a scheduled bot.

    Args:
        bot: The Bot instance to delete

    Returns:
        tuple: (success, error) where success is True if deletion succeeded,
               and error is None on success or error dict on failure
    """
    # Check if bot is in scheduled state
    if bot.state != BotStates.SCHEDULED:
        return False, {"error": f"Bot is in state {BotStates.state_to_api_code(bot.state)} but can only be deleted when in scheduled state"}

    try:
        bot.delete()
        return True, None

    except ValidationError as e:
        logger.error(f"ValidationError deleting bot: {e}")
        return False, {"error": e.messages[0]}
    except Exception as e:
        logger.error(f"Error deleting bot: {e}")
        return False, {"error": str(e)}


def validate_webhook_data(url, triggers, project, bot=None):
    """
    Validates webhook URL and triggers for both project-level and bot-level webhooks.
    Returns error message if validation fails.

    Args:
        url: The webhook URL
        triggers: List of trigger types as strings
        project: The Project instance
        bot: Optional Bot instance for bot-level webhooks

    Returns:
        error_message: None if validation succeeds, otherwise an error message
    """

    # Check if the trigger codes are valid
    for trigger in triggers:
        if WebhookTriggerTypes.api_code_to_trigger_type(trigger) is None:
            return f"Invalid webhook trigger type: {trigger}"

    # Check if URL is valid
    if not url.startswith("https://"):
        return "webhook URL must start with https://"

    # Check for duplicate URLs
    existing_webhook_query = project.webhook_subscriptions.filter(url=url)
    if bot:
        # For bot-level webhooks, check if URL already exists for this bot
        if existing_webhook_query.filter(bot=bot).exists():
            return "URL already subscribed for this bot"
    else:
        # For project-level webhooks, check if URL already exists for project
        if existing_webhook_query.filter(bot__isnull=True).exists():
            return "URL already subscribed"

    # Webhook limit check
    if bot:
        # For bot-level webhooks, check the limit (only count bot-level webhooks)
        bot_level_webhooks = WebhookSubscription.objects.filter(project=project, bot=bot).count()
        if bot_level_webhooks >= 2:
            return "You have reached the maximum number of webhooks for a single bot"
    else:
        # For project-level webhooks, check the limit (only count project-level webhooks)
        project_level_webhooks = WebhookSubscription.objects.filter(project=project, bot__isnull=True).count()
        if project_level_webhooks >= 2:
            return "You have reached the maximum number of webhooks"

    # If we get here, the webhook data is valid
    return None


def create_webhook_subscription(url, triggers, project, bot=None):
    """
    Creates a single webhook subscription for a project or bot.

    Args:
        url: The webhook URL
        triggers: List of trigger types (api codes as strings)
        project: The Project instance
        bot: Optional Bot instance for bot-level webhooks

    Returns:
        None

    Raises:
        ValidationError: If the webhook data is invalid
    """
    # Validate the webhook data
    error = validate_webhook_data(url, triggers, project, bot)
    if error:
        raise ValidationError(error)

    # Get or create webhook secret for the project
    WebhookSecret.objects.get_or_create(project=project)

    # Map the triggers to integers
    triggers_mapped_to_integers = [WebhookTriggerTypes.api_code_to_trigger_type(trigger) for trigger in triggers]

    # Create the webhook subscription
    WebhookSubscription.objects.create(
        project=project,
        bot=bot,
        url=url,
        triggers=triggers_mapped_to_integers,
    )


def create_webhook_subscriptions(webhook_data_list, project, bot=None):
    """
    Creates multiple webhook subscriptions for a project or bot.

    Args:
        webhook_data_list: List of webhook data dictionaries with 'url' and 'triggers'
        project: The Project instance
        bot: Optional Bot instance for bot-level webhooks

    Returns:
        None

    Raises:
        ValidationError: If the webhook data is invalid
        Exception: If there is an error creating the webhook subscriptions
    """
    if not webhook_data_list:
        return

    # Create all webhook subscriptions
    for webhook_data in webhook_data_list:
        url = webhook_data.get("url", "")
        triggers = webhook_data.get("triggers", [])

        create_webhook_subscription(url, triggers, project, bot)<|MERGE_RESOLUTION|>--- conflicted
+++ resolved
@@ -105,7 +105,6 @@
     return None
 
 
-<<<<<<< HEAD
 # Returns a tuple of (calendar_event, error)
 # Side effect: sets the meeting_url and join_at in the data dictionary if the calendar event is found
 def initialize_bot_creation_data_from_calendar_event(data, project):
@@ -125,7 +124,7 @@
         data["join_at"] = calendar_event.start_time
 
     return calendar_event, None
-=======
+
 def validate_external_media_storage_settings(external_media_storage_settings, project):
     if not external_media_storage_settings:
         return None
@@ -136,7 +135,6 @@
         return {"error": f"External media storage credentials are required to upload recordings to an external storage bucket. Please add external media storage credentials at {settings_url}."}
 
     return None
->>>>>>> 999f1823
 
 
 class BotCreationSource(str, Enum):
